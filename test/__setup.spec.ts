--- conflicted
+++ resolved
@@ -22,13 +22,10 @@
   TransparentUpgradeableProxy__factory,
   Currency__factory,
   Currency,
-<<<<<<< HEAD
+  ACurrency,
+  ACurrency__factory,
   NFT__factory,
   NFT,
-=======
-  ACurrency,
-  ACurrency__factory,
->>>>>>> c7be8e62
   ModuleGlobals,
   AuctionCollectModule,
   AuctionCollectModule__factory,
@@ -90,14 +87,11 @@
 export let lensHubImpl: LensHub;
 export let lensHub: LensHub;
 export let currency: Currency;
-<<<<<<< HEAD
-export let nft: NFT;
-=======
 export let aCurrency: ACurrency;
 export let currencyTwo: Currency;
 export let aavePool: MockPool;
 export let aavePoolAddressesProvider: MockPoolAddressesProvider;
->>>>>>> c7be8e62
+export let nft: NFT;
 export let abiCoder: AbiCoder;
 export let mockModuleData: BytesLike;
 export let hubLibs: LensHubLibraryAddresses;
@@ -231,7 +225,6 @@
     lensHub.connect(governance).whitelistCollectModule(auctionCollectModule.address, true)
   ).to.not.be.reverted;
 
-
   await expect(
     lensHub.connect(governance).whitelistCollectModule(aaveFeeCollectModule.address, true)
   ).to.not.be.reverted;
